--- conflicted
+++ resolved
@@ -19,11 +19,8 @@
 [build-dependencies]
 cc = { version = "1.0", features = ["parallel"] }
 num_cpus = "1.0"
-<<<<<<< HEAD
-which = "4.1.0"
-=======
+
 which = "4.1"
->>>>>>> 7e19e6b8
 
 [target.'cfg(unix)'.dependencies]
 libafl = { path = "../../libafl/", features = [ "std" ] } #,  "llmp_small_maps", "llmp_debug"]}
