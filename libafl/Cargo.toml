[package]
name = "libafl"
version.workspace = true
authors = ["Andrea Fioraldi <andreafioraldi@gmail.com>", "Dominik Maier <domenukk@gmail.com>"]
description = "Slot your own fuzzers together and extend their features using Rust"
documentation = "https://docs.rs/libafl"
repository = "https://github.com/AFLplusplus/LibAFL/"
readme = "../README.md"
license = "MIT OR Apache-2.0"
keywords = ["fuzzing", "testing", "security"]
edition = "2021"
categories = ["development-tools::testing", "emulators", "embedded", "os", "no-std"]

[features]
default = ["std", "derive", "llmp_compression", "llmp_small_maps", "llmp_broker_timeouts", "rand_trait", "fork", "prelude", "gzip", "regex"]
std = ["serde_json", "serde_json/std", "hostname", "nix", "serde/std", "bincode", "wait-timeout", "byteorder", "once_cell", "uuid", "tui_monitor", "ctor", "backtrace", "uds", "serial_test"] # print, env, launcher ... support
derive = ["libafl_derive"] # provide derive(SerdeAny) macro.
fork = [] # uses the fork() syscall to spawn children, instead of launching a new command, if supported by the OS (has no effect on Windows, no_std).
rand_trait = ["rand_core"] # If set, libafl's rand implementations will implement `rand::Rng`
introspection = [] # Include performance statistics of the fuzzing pipeline
concolic_mutation = ["z3"] # include a simple concolic mutator based on z3
python = ["pyo3", "concat-idents"]
prelude = [] # Expose libafl::prelude for access without additional using directives
tui_monitor = ["tui", "crossterm"] # enable TuiMonitor with crossterm
prometheus_monitor = ["std", "async-std", "prometheus-client", "tide", "futures"]
cli = ["clap"]  # expose bolts::cli for easy commandline parsing
qemu_cli = ["cli"] # Commandline flags for qemu-based fuzzers
frida_cli = ["cli"] # Commandline flags for frida-based fuzzers
afl_exec_sec = [] # calculate exec/sec like AFL
errors_backtrace = ["backtrace"]
cmin = ["z3"] # corpus minimisation
corpus_btreemap = [] # Switches from HashMap to BTreeMap for CorpusId
gzip = ["miniz_oxide"] # Enables gzip compression in certain parts of the lib
regex = ["std", "dep:regex"] # enables the NaiveTokenizer and StacktraceObserver
casr = ["libcasr", "std", "regex"] # enables deduplication based on libcasr for StacktraceObserver
<<<<<<< HEAD
adaptive_serialization = []
=======
tcp_manager = ["tokio", "std"] # A simple EventManager proxying everything via TCP
>>>>>>> f858e1a2

# features hiding dependencies licensed under GPL
gpl = []
# features hiding dependencies licensed under AGPL
agpl = ["gpl", "nautilus"]
nautilus = ["grammartec", "std", "serde_json/std"]

# LLMP features
llmp_bind_public = [] # If set, llmp will bind to 0.0.0.0, allowing cross-device communication. Binds to localhost by default.
llmp_compression = ["gzip"] # llmp compression using GZip
llmp_debug = [] # Enables debug output for LLMP
llmp_small_maps = [] # reduces initial map size for llmp
llmp_broker_timeouts = ["std"] # The broker loop will yield occasionally, even without status messages from client nodes
# Manager features
count_process_execution = []
no_count_newtestcases = []

[build-dependencies]
rustversion = "1.0"

[dev-dependencies]
serde_json = { version = "1.0", default-features = false, features = ["alloc"] }
# clippy-suggested optimised byte counter
bytecount = "0.6.3"

[dependencies]
libafl_derive = { version = "0.10.1", optional = true, path = "../libafl_derive" }

rustversion = "1.0"
tuple_list = { version = "0.1.3" }
hashbrown =  { version = "0.13", features = ["serde", "ahash"], default-features=false } # A faster hashmap, nostd compatible
num-traits = { version = "0.2", default-features = false }
xxhash-rust = { version = "0.8.5", features = ["xxh3"] } # xxh3 hashing for rust
serde = { version = "1.0", default-features = false, features = ["alloc", "derive"] } # serialization lib
erased-serde = { version = "0.3.21", default-features = false, features = ["alloc"] } # erased serde
postcard = { version = "1.0", features = ["alloc"] } # no_std compatible serde serialization fromat
bincode = {version = "1.3", optional = true }
c2rust-bitfields = { version = "0.17", features = ["no_std"] }
num_enum = { version = "0.5.7", default-features = false }
typed-builder = "0.14" # Implement the builder pattern at compiletime
ahash = { version = "0.8", default-features=false } # The hash function already used in hashbrown
intervaltree = { version = "0.2.7", default-features = false, features = ["serde"] }
backtrace = {version = "0.3", optional = true} # Used to get the stacktrace in StacktraceObserver

ctor = { optional = true, version = "0.1" }
serde_json = { version = "1.0", optional = true, default-features = false, features = ["alloc"] }
miniz_oxide = { version = "0.7.1", optional = true}
hostname = { version = "^0.3", optional = true } # Is there really no gethostname in the stdlib?
rand_core = { version = "0.6", optional = true }
nix = { version = "0.26", optional = true }
regex = { version = "1", optional = true }
uuid = { version = "1.1.2", optional = true, features = ["serde", "v4"] }
byteorder = { version = "1.4", optional = true }
once_cell = { version =  "1.13", optional = true }
libm = "0.2.2"
tui = { version = "0.19", default-features = false, features = ['crossterm'], optional = true } # Commandline rendering, for TUI Monitor
crossterm = { version = "0.26", optional = true }
clap = {version = "4.0", features = ["derive", "wrap_help"], optional = true} # CLI parsing, for bolts::cli / the `cli` feature

prometheus-client = { version= "0.19", optional = true} # For the prometheus monitor
tide = { version = "0.16.0", optional = true }
async-std = { version = "1.12.0", features = ["attributes"], optional = true }
futures = { version = "0.3.24", optional = true }
log = "0.4.18"
tokio = { version = "1.28.1", optional = true, features = ["sync", "net", "rt", "io-util", "macros"] } # only used for TCP Event Manager right now

wait-timeout = { version = "0.2", optional = true } # used by CommandExecutor to wait for child process

z3 = { version = "0.11", features = ["static-link-z3"], optional = true } # for concolic mutation

pyo3 = { version = "0.18.3", optional = true, features = ["serde", "macros"] }
concat-idents = { version = "1.1.3", optional = true }

libcasr = { version = "2.5", optional = true}

# optional-dev deps (change when target.'cfg(accessible(::std))'.test-dependencies will be stable)
serial_test = { version = "2", optional = true }

# AGPL
# !!! this create requires nightly
grammartec = { version = "0.3", optional = true }

[target.'cfg(unix)'.dependencies]
libc = "0.2" # For (*nix) libc
uds = { version = "0.2.6", optional = true }
lock_api = "0.4.7"

[target.'cfg(windows)'.dependencies]
windows = { version = "0.44", features = ["Win32_Foundation", "Win32_System_Threading", "Win32_System_Diagnostics_Debug", "Win32_System_Kernel", "Win32_System_Memory", "Win32_Security", "Win32_System_SystemInformation"] }

[target.'cfg(windows)'.build-dependencies]
windows = "0.44"

#[profile.release]
#lto = true
#opt-level = 3
#debug = true

[[example]]
name = "llmp_test"
path = "./examples/llmp_test/main.rs"
required-features = ["std"]<|MERGE_RESOLUTION|>--- conflicted
+++ resolved
@@ -33,11 +33,8 @@
 gzip = ["miniz_oxide"] # Enables gzip compression in certain parts of the lib
 regex = ["std", "dep:regex"] # enables the NaiveTokenizer and StacktraceObserver
 casr = ["libcasr", "std", "regex"] # enables deduplication based on libcasr for StacktraceObserver
-<<<<<<< HEAD
+tcp_manager = ["tokio", "std"] # A simple EventManager proxying everything via TCP
 adaptive_serialization = []
-=======
-tcp_manager = ["tokio", "std"] # A simple EventManager proxying everything via TCP
->>>>>>> f858e1a2
 
 # features hiding dependencies licensed under GPL
 gpl = []
