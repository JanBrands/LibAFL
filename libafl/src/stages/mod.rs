/*!
A [`Stage`] is a technique used during fuzzing, working on one [`crate::corpus::Corpus`] entry, and potentially altering it or creating new entries.
A well-known [`Stage`], for example, is the mutational stage, running multiple [`crate::mutators::Mutator`]s against a [`crate::corpus::Testcase`], potentially storing new ones, according to [`crate::feedbacks::Feedback`].
Other stages may enrich [`crate::corpus::Testcase`]s with metadata.
*/

/// Mutational stage is the normal fuzzing stage.
pub mod mutational;
pub use mutational::{MutationalStage, StdMutationalStage};

pub mod tmin;
pub use tmin::{
    MapEqualityFactory, MapEqualityFeedback, StdTMinMutationalStage, TMinMutationalStage,
};

pub mod push;

pub mod tracing;
pub use tracing::{ShadowTracingStage, TracingStage};

pub mod calibrate;
pub use calibrate::CalibrationStage;

pub mod power;
pub use power::{PowerMutationalStage, StdPowerMutationalStage};

pub mod generalization;
pub use generalization::GeneralizationStage;

pub mod owned;
pub use owned::StagesOwnedList;

pub mod tuneable;
pub use tuneable::*;

#[cfg(feature = "std")]
pub mod concolic;
#[cfg(feature = "std")]
pub use concolic::ConcolicTracingStage;
#[cfg(feature = "std")]
pub use concolic::SimpleConcolicMutationalStage;

#[cfg(feature = "std")]
pub mod sync;
#[cfg(feature = "std")]
pub use sync::*;

<<<<<<< HEAD
use crate::corpus::CorpusID;
=======
#[cfg(feature = "std")]
pub mod dump;
use core::{convert::From, marker::PhantomData};

#[cfg(feature = "std")]
pub use dump::*;

use self::push::PushStage;
>>>>>>> 4e2e4eb5
use crate::{
    events::{EventFirer, EventRestarter, HasEventManagerId, ProgressReporter},
    executors::{Executor, HasObservers},
    inputs::UsesInput,
    observers::ObserversTuple,
    schedulers::Scheduler,
    state::{HasClientPerfMonitor, HasExecutions, HasMetadata, HasRand, UsesState},
    Error, EvaluatorObservers, ExecutesInput, ExecutionProcessor, HasScheduler,
};

/// A stage is one step in the fuzzing process.
/// Multiple stages will be scheduled one by one for each input.
pub trait Stage<E, EM, Z>: UsesState
where
    E: UsesState<State = Self::State>,
    EM: UsesState<State = Self::State>,
    Z: UsesState<State = Self::State>,
{
    /// Run the stage
    fn perform(
        &mut self,
        fuzzer: &mut Z,
        executor: &mut E,
        state: &mut Self::State,
        manager: &mut EM,
        corpus_idx: CorpusID,
    ) -> Result<(), Error>;
}

/// A tuple holding all `Stages` used for fuzzing.
pub trait StagesTuple<E, EM, S, Z>
where
    E: UsesState<State = S>,
    EM: UsesState<State = S>,
    Z: UsesState<State = S>,
    S: UsesInput,
{
    /// Performs all `Stages` in this tuple
    fn perform_all(
        &mut self,
        fuzzer: &mut Z,
        executor: &mut E,
        state: &mut S,
        manager: &mut EM,
        corpus_idx: CorpusID,
    ) -> Result<(), Error>;
}

impl<E, EM, S, Z> StagesTuple<E, EM, S, Z> for ()
where
    E: UsesState<State = S>,
    EM: UsesState<State = S>,
    Z: UsesState<State = S>,
    S: UsesInput,
{
    fn perform_all(
        &mut self,
        _: &mut Z,
        _: &mut E,
        _: &mut S,
        _: &mut EM,
        _: CorpusID,
    ) -> Result<(), Error> {
        Ok(())
    }
}

impl<Head, Tail, E, EM, Z> StagesTuple<E, EM, Head::State, Z> for (Head, Tail)
where
    Head: Stage<E, EM, Z>,
    Tail: StagesTuple<E, EM, Head::State, Z>,
    E: UsesState<State = Head::State>,
    EM: UsesState<State = Head::State>,
    Z: UsesState<State = Head::State>,
{
    fn perform_all(
        &mut self,
        fuzzer: &mut Z,
        executor: &mut E,
        state: &mut Head::State,
        manager: &mut EM,
        corpus_idx: CorpusID,
    ) -> Result<(), Error> {
        // Perform the current stage
        self.0
            .perform(fuzzer, executor, state, manager, corpus_idx)?;

        // Execute the remaining stages
        self.1
            .perform_all(fuzzer, executor, state, manager, corpus_idx)
    }
}

/// A [`Stage`] that will call a closure
#[derive(Debug)]
pub struct ClosureStage<CB, E, EM, Z>
where
<<<<<<< HEAD
    CB: FnMut(&mut Z, &mut E, &mut S, &mut EM, CorpusID) -> Result<(), Error>,
=======
    CB: FnMut(&mut Z, &mut E, &mut E::State, &mut EM, usize) -> Result<(), Error>,
    E: UsesState,
>>>>>>> 4e2e4eb5
{
    closure: CB,
    phantom: PhantomData<(E, EM, Z)>,
}

impl<CB, E, EM, Z> UsesState for ClosureStage<CB, E, EM, Z>
where
    CB: FnMut(&mut Z, &mut E, &mut E::State, &mut EM, usize) -> Result<(), Error>,
    E: UsesState,
{
    type State = E::State;
}

impl<CB, E, EM, Z> Stage<E, EM, Z> for ClosureStage<CB, E, EM, Z>
where
<<<<<<< HEAD
    CB: FnMut(&mut Z, &mut E, &mut S, &mut EM, CorpusID) -> Result<(), Error>,
=======
    CB: FnMut(&mut Z, &mut E, &mut E::State, &mut EM, usize) -> Result<(), Error>,
    E: UsesState,
    EM: UsesState<State = E::State>,
    Z: UsesState<State = E::State>,
>>>>>>> 4e2e4eb5
{
    fn perform(
        &mut self,
        fuzzer: &mut Z,
        executor: &mut E,
        state: &mut E::State,
        manager: &mut EM,
        corpus_idx: CorpusID,
    ) -> Result<(), Error> {
        (self.closure)(fuzzer, executor, state, manager, corpus_idx)
    }
}

/// A stage that takes a closure
impl<CB, E, EM, Z> ClosureStage<CB, E, EM, Z>
where
<<<<<<< HEAD
    CB: FnMut(&mut Z, &mut E, &mut S, &mut EM, CorpusID) -> Result<(), Error>,
=======
    CB: FnMut(&mut Z, &mut E, &mut E::State, &mut EM, usize) -> Result<(), Error>,
    E: UsesState,
>>>>>>> 4e2e4eb5
{
    /// Create a new [`ClosureStage`]
    #[must_use]
    pub fn new(closure: CB) -> Self {
        Self {
            closure,
            phantom: PhantomData,
        }
    }
}

impl<CB, E, EM, Z> From<CB> for ClosureStage<CB, E, EM, Z>
where
<<<<<<< HEAD
    CB: FnMut(&mut Z, &mut E, &mut S, &mut EM, CorpusID) -> Result<(), Error>,
=======
    CB: FnMut(&mut Z, &mut E, &mut E::State, &mut EM, usize) -> Result<(), Error>,
    E: UsesState,
>>>>>>> 4e2e4eb5
{
    #[must_use]
    fn from(closure: CB) -> Self {
        Self::new(closure)
    }
}

/// Allows us to use a [`push::PushStage`] as a normal [`Stage`]
#[allow(clippy::type_complexity)]
#[derive(Debug)]
pub struct PushStageAdapter<CS, EM, OT, PS, Z> {
    push_stage: PS,
    phantom: PhantomData<(CS, EM, OT, Z)>,
}

impl<CS, EM, OT, PS, Z> PushStageAdapter<CS, EM, OT, PS, Z> {
    /// Create a new [`PushStageAdapter`], wrapping the given [`PushStage`]
    /// to be used as a normal [`Stage`]
    #[must_use]
    pub fn new(push_stage: PS) -> Self {
        Self {
            push_stage,
            phantom: PhantomData,
        }
    }
}

impl<CS, EM, OT, PS, Z> UsesState for PushStageAdapter<CS, EM, OT, PS, Z>
where
    CS: UsesState,
{
    type State = CS::State;
}

impl<CS, E, EM, OT, PS, Z> Stage<E, EM, Z> for PushStageAdapter<CS, EM, OT, PS, Z>
where
    CS: Scheduler,
    CS::State: HasClientPerfMonitor + HasExecutions + HasMetadata + HasRand,
    E: Executor<EM, Z> + HasObservers<Observers = OT, State = CS::State>,
    EM: EventFirer<State = CS::State>
        + EventRestarter
        + HasEventManagerId
        + ProgressReporter<State = CS::State>,
    OT: ObserversTuple<CS::State>,
    PS: PushStage<CS, EM, OT, Z>,
    Z: ExecutesInput<E, EM, State = CS::State>
        + ExecutionProcessor<OT, State = CS::State>
        + EvaluatorObservers<OT>
        + HasScheduler<Scheduler = CS>,
{
    fn perform(
        &mut self,
        fuzzer: &mut Z,
        executor: &mut E,
        state: &mut CS::State,
        event_mgr: &mut EM,
        corpus_idx: CorpusID,
    ) -> Result<(), Error> {
        let push_stage = &mut self.push_stage;

        push_stage.set_current_corpus_idx(corpus_idx);

        push_stage.init(fuzzer, state, event_mgr, executor.observers_mut())?;

        loop {
            let input =
                match push_stage.pre_exec(fuzzer, state, event_mgr, executor.observers_mut()) {
                    Some(Ok(next_input)) => next_input,
                    Some(Err(err)) => return Err(err),
                    None => break,
                };

            let exit_kind = fuzzer.execute_input(state, executor, event_mgr, &input)?;

            push_stage.post_exec(
                fuzzer,
                state,
                event_mgr,
                executor.observers_mut(),
                input,
                exit_kind,
            )?;
        }

        self.push_stage
            .deinit(fuzzer, state, event_mgr, executor.observers_mut())
    }
}

/// The decision if the [`SkippableStage`] should be skipped
#[derive(Debug, Clone, Copy, Eq, PartialEq)]
pub enum SkippableStageDecision {
    /// Return to indicate that this [`Stage`] should be executed
    Perform,
    /// Return to indicate that this [`Stage`] should be skipped
    Skip,
}

impl From<bool> for SkippableStageDecision {
    fn from(b: bool) -> SkippableStageDecision {
        if b {
            SkippableStageDecision::Perform
        } else {
            SkippableStageDecision::Skip
        }
    }
}

/// The [`SkippableStage`] wraps any [`Stage`] so that it can be skipped, according to a condition.
#[derive(Debug, Clone)]
pub struct SkippableStage<CD, E, EM, ST, Z> {
    wrapped_stage: ST,
    condition: CD,
    phantom: PhantomData<(E, EM, Z)>,
}

impl<CD, E, EM, ST, Z> SkippableStage<CD, E, EM, ST, Z>
where
    CD: FnMut(&mut ST::State) -> SkippableStageDecision,
    ST: Stage<E, EM, Z>,
    E: UsesState<State = ST::State>,
    EM: UsesState<State = ST::State>,
    Z: UsesState<State = ST::State>,
{
    /// Create a new [`SkippableStage`]
    pub fn new(wrapped_stage: ST, condition: CD) -> Self {
        Self {
            wrapped_stage,
            condition,
            phantom: PhantomData,
        }
    }
}

impl<CD, E, EM, ST, Z> UsesState for SkippableStage<CD, E, EM, ST, Z>
where
    CD: FnMut(&mut ST::State) -> SkippableStageDecision,
    ST: Stage<E, EM, Z>,
    E: UsesState<State = ST::State>,
    EM: UsesState<State = ST::State>,
    Z: UsesState<State = ST::State>,
{
    type State = ST::State;
}

impl<CD, E, EM, ST, Z> Stage<E, EM, Z> for SkippableStage<CD, E, EM, ST, Z>
where
    CD: FnMut(&mut ST::State) -> SkippableStageDecision,
    ST: Stage<E, EM, Z>,
    E: UsesState<State = ST::State>,
    EM: UsesState<State = ST::State>,
    Z: UsesState<State = ST::State>,
{
    /// Run the stage
    #[inline]
    fn perform(
        &mut self,
        fuzzer: &mut Z,
        executor: &mut E,
        state: &mut ST::State,
        manager: &mut EM,
        corpus_idx: usize,
    ) -> Result<(), Error> {
        let condition = &mut self.condition;
        if condition(state) == SkippableStageDecision::Perform {
            self.wrapped_stage
                .perform(fuzzer, executor, state, manager, corpus_idx)
        } else {
            Ok(())
        }
    }
}

/// `Stage` Python bindings
#[cfg(feature = "python")]
#[allow(missing_docs)]
pub mod pybind {
    use alloc::vec::Vec;

    use pyo3::prelude::*;

    use crate::{
        events::pybind::PythonEventManager,
        executors::pybind::PythonExecutor,
        fuzzer::pybind::{PythonStdFuzzer, PythonStdFuzzerWrapper},
        stages::{mutational::pybind::PythonStdMutationalStage, Stage, StagesTuple},
        state::{
            pybind::{PythonStdState, PythonStdStateWrapper},
            UsesState,
        },
        Error,
    };

    #[derive(Clone, Debug)]
    pub struct PyObjectStage {
        inner: PyObject,
    }

    impl PyObjectStage {
        #[must_use]
        pub fn new(obj: PyObject) -> Self {
            PyObjectStage { inner: obj }
        }
    }

    impl UsesState for PyObjectStage {
        type State = PythonStdState;
    }

    impl Stage<PythonExecutor, PythonEventManager, PythonStdFuzzer> for PyObjectStage {
        #[inline]
        fn perform(
            &mut self,
            fuzzer: &mut PythonStdFuzzer,
            executor: &mut PythonExecutor,
            state: &mut PythonStdState,
            manager: &mut PythonEventManager,
            corpus_idx: CorpusID,
        ) -> Result<(), Error> {
            Python::with_gil(|py| -> PyResult<()> {
                self.inner.call_method1(
                    py,
                    "perform",
                    (
                        PythonStdFuzzerWrapper::wrap(fuzzer),
                        executor.clone(),
                        PythonStdStateWrapper::wrap(state),
                        manager.clone(),
                        corpus_idx,
                    ),
                )?;
                Ok(())
            })?;
            Ok(())
        }
    }

    #[derive(Clone, Debug)]
    pub enum PythonStageWrapper {
        StdMutational(Py<PythonStdMutationalStage>),
        Python(PyObjectStage),
    }

    /// Stage Trait binding
    #[pyclass(unsendable, name = "Stage")]
    #[derive(Clone, Debug)]
    pub struct PythonStage {
        wrapper: PythonStageWrapper,
    }

    macro_rules! unwrap_me_mut {
        ($wrapper:expr, $name:ident, $body:block) => {
            crate::unwrap_me_mut_body!($wrapper, $name, $body, PythonStageWrapper,
                { StdMutational },
                {
                    Python(py_wrapper) => {
                        let $name = py_wrapper;
                        $body
                    }
                }
            )
        };
    }

    #[pymethods]
    impl PythonStage {
        #[staticmethod]
        #[must_use]
        pub fn new_std_mutational(
            py_std_havoc_mutations_stage: Py<PythonStdMutationalStage>,
        ) -> Self {
            Self {
                wrapper: PythonStageWrapper::StdMutational(py_std_havoc_mutations_stage),
            }
        }

        #[staticmethod]
        #[must_use]
        pub fn new_py(obj: PyObject) -> Self {
            Self {
                wrapper: PythonStageWrapper::Python(PyObjectStage::new(obj)),
            }
        }

        #[must_use]
        pub fn unwrap_py(&self) -> Option<PyObject> {
            match &self.wrapper {
                PythonStageWrapper::Python(pyo) => Some(pyo.inner.clone()),
                PythonStageWrapper::StdMutational(_) => None,
            }
        }
    }

    impl UsesState for PythonStage {
        type State = PythonStdState;
    }

    impl Stage<PythonExecutor, PythonEventManager, PythonStdFuzzer> for PythonStage {
        #[inline]
        #[allow(clippy::let_and_return)]
        fn perform(
            &mut self,
            fuzzer: &mut PythonStdFuzzer,
            executor: &mut PythonExecutor,
            state: &mut PythonStdState,
            manager: &mut PythonEventManager,
            corpus_idx: CorpusID,
        ) -> Result<(), Error> {
            unwrap_me_mut!(self.wrapper, s, {
                s.perform(fuzzer, executor, state, manager, corpus_idx)
            })
        }
    }

    #[derive(Clone, Debug)]
    #[pyclass(unsendable, name = "StagesTuple")]
    pub struct PythonStagesTuple {
        list: Vec<PythonStage>,
    }

    #[pymethods]
    impl PythonStagesTuple {
        #[new]
        fn new(list: Vec<PythonStage>) -> Self {
            Self { list }
        }

        fn len(&self) -> usize {
            self.list.len()
        }

        fn __getitem__(&self, idx: usize) -> PythonStage {
            self.list[idx].clone()
        }
    }

    impl StagesTuple<PythonExecutor, PythonEventManager, PythonStdState, PythonStdFuzzer>
        for PythonStagesTuple
    {
        fn perform_all(
            &mut self,
            fuzzer: &mut PythonStdFuzzer,
            executor: &mut PythonExecutor,
            state: &mut PythonStdState,
            manager: &mut PythonEventManager,
            corpus_idx: CorpusID,
        ) -> Result<(), Error> {
            for s in &mut self.list {
                s.perform(fuzzer, executor, state, manager, corpus_idx)?;
            }
            Ok(())
        }
    }

    /// Register the classes to the python module
    pub fn register(_py: Python, m: &PyModule) -> PyResult<()> {
        m.add_class::<PythonStage>()?;
        m.add_class::<PythonStagesTuple>()?;
        Ok(())
    }
}<|MERGE_RESOLUTION|>--- conflicted
+++ resolved
@@ -45,9 +45,7 @@
 #[cfg(feature = "std")]
 pub use sync::*;
 
-<<<<<<< HEAD
 use crate::corpus::CorpusID;
-=======
 #[cfg(feature = "std")]
 pub mod dump;
 use core::{convert::From, marker::PhantomData};
@@ -56,7 +54,6 @@
 pub use dump::*;
 
 use self::push::PushStage;
->>>>>>> 4e2e4eb5
 use crate::{
     events::{EventFirer, EventRestarter, HasEventManagerId, ProgressReporter},
     executors::{Executor, HasObservers},
@@ -154,12 +151,8 @@
 #[derive(Debug)]
 pub struct ClosureStage<CB, E, EM, Z>
 where
-<<<<<<< HEAD
-    CB: FnMut(&mut Z, &mut E, &mut S, &mut EM, CorpusID) -> Result<(), Error>,
-=======
-    CB: FnMut(&mut Z, &mut E, &mut E::State, &mut EM, usize) -> Result<(), Error>,
+    CB: FnMut(&mut Z, &mut E, &mut E::State, &mut EM, CorpusID) -> Result<(), Error>,
     E: UsesState,
->>>>>>> 4e2e4eb5
 {
     closure: CB,
     phantom: PhantomData<(E, EM, Z)>,
@@ -167,7 +160,7 @@
 
 impl<CB, E, EM, Z> UsesState for ClosureStage<CB, E, EM, Z>
 where
-    CB: FnMut(&mut Z, &mut E, &mut E::State, &mut EM, usize) -> Result<(), Error>,
+    CB: FnMut(&mut Z, &mut E, &mut E::State, &mut EM, CorpusID) -> Result<(), Error>,
     E: UsesState,
 {
     type State = E::State;
@@ -175,14 +168,10 @@
 
 impl<CB, E, EM, Z> Stage<E, EM, Z> for ClosureStage<CB, E, EM, Z>
 where
-<<<<<<< HEAD
-    CB: FnMut(&mut Z, &mut E, &mut S, &mut EM, CorpusID) -> Result<(), Error>,
-=======
-    CB: FnMut(&mut Z, &mut E, &mut E::State, &mut EM, usize) -> Result<(), Error>,
+    CB: FnMut(&mut Z, &mut E, &mut E::State, &mut EM, CorpusID) -> Result<(), Error>,
     E: UsesState,
     EM: UsesState<State = E::State>,
     Z: UsesState<State = E::State>,
->>>>>>> 4e2e4eb5
 {
     fn perform(
         &mut self,
@@ -199,12 +188,8 @@
 /// A stage that takes a closure
 impl<CB, E, EM, Z> ClosureStage<CB, E, EM, Z>
 where
-<<<<<<< HEAD
-    CB: FnMut(&mut Z, &mut E, &mut S, &mut EM, CorpusID) -> Result<(), Error>,
-=======
-    CB: FnMut(&mut Z, &mut E, &mut E::State, &mut EM, usize) -> Result<(), Error>,
+    CB: FnMut(&mut Z, &mut E, &mut E::State, &mut EM, CorpusID) -> Result<(), Error>,
     E: UsesState,
->>>>>>> 4e2e4eb5
 {
     /// Create a new [`ClosureStage`]
     #[must_use]
@@ -218,12 +203,8 @@
 
 impl<CB, E, EM, Z> From<CB> for ClosureStage<CB, E, EM, Z>
 where
-<<<<<<< HEAD
-    CB: FnMut(&mut Z, &mut E, &mut S, &mut EM, CorpusID) -> Result<(), Error>,
-=======
-    CB: FnMut(&mut Z, &mut E, &mut E::State, &mut EM, usize) -> Result<(), Error>,
+    CB: FnMut(&mut Z, &mut E, &mut E::State, &mut EM, CorpusID) -> Result<(), Error>,
     E: UsesState,
->>>>>>> 4e2e4eb5
 {
     #[must_use]
     fn from(closure: CB) -> Self {
@@ -385,7 +366,7 @@
         executor: &mut E,
         state: &mut ST::State,
         manager: &mut EM,
-        corpus_idx: usize,
+        corpus_idx: CorpusID,
     ) -> Result<(), Error> {
         let condition = &mut self.condition;
         if condition(state) == SkippableStageDecision::Perform {
