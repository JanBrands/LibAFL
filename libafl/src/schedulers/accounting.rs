//! Coverage accounting corpus scheduler, more details at <https://www.ndss-symposium.org/wp-content/uploads/2020/02/24422-paper.pdf>

use alloc::vec::Vec;
use core::fmt::Debug;

use hashbrown::HashMap;
use serde::{Deserialize, Serialize};

use crate::{
    bolts::{rands::Rand, AsMutSlice, AsSlice, HasLen, HasRefCnt},
    corpus::{Corpus, CorpusID, Testcase},
    feedbacks::MapIndexesMetadata,
    inputs::UsesInput,
    schedulers::{
        minimizer::{IsFavoredMetadata, MinimizerScheduler, DEFAULT_SKIP_NON_FAVORED_PROB},
        LenTimeMulTestcaseScore, Scheduler,
    },
    state::{HasCorpus, HasMetadata, HasRand, UsesState},
    Error,
};

/// A testcase metadata holding a list of indexes of a map
#[derive(Debug, Serialize, Deserialize)]
pub struct AccountingIndexesMetadata {
    /// The list of indexes.
    pub list: Vec<usize>,
    /// A refcount used to know when remove this meta
    pub tcref: isize,
}

crate::impl_serdeany!(AccountingIndexesMetadata);

impl AsSlice for AccountingIndexesMetadata {
    type Entry = usize;
    /// Convert to a slice
    fn as_slice(&self) -> &[usize] {
        self.list.as_slice()
    }
}
impl AsMutSlice for AccountingIndexesMetadata {
    type Entry = usize;

    /// Convert to a slice
    fn as_mut_slice(&mut self) -> &mut [usize] {
        self.list.as_mut_slice()
    }
}

impl HasRefCnt for AccountingIndexesMetadata {
    fn refcnt(&self) -> isize {
        self.tcref
    }

    fn refcnt_mut(&mut self) -> &mut isize {
        &mut self.tcref
    }
}

impl AccountingIndexesMetadata {
    /// Creates a new [`struct@AccountingIndexesMetadata`].
    #[must_use]
    pub fn new(list: Vec<usize>) -> Self {
        Self { list, tcref: 0 }
    }

    /// Creates a new [`struct@AccountingIndexesMetadata`] specifying the refcount.
    #[must_use]
    pub fn with_tcref(list: Vec<usize>, tcref: isize) -> Self {
        Self { list, tcref }
    }
}

/// A state metadata holding a map of favoreds testcases for each map entry
#[derive(Debug, Serialize, Deserialize)]
pub struct TopAccountingMetadata {
    /// map index -> corpus index
    pub map: HashMap<usize, CorpusID>,
    /// If changed sicne the previous add to the corpus
    pub changed: bool,
    /// The max accounting seen so far
    pub max_accounting: Vec<u32>,
}

crate::impl_serdeany!(TopAccountingMetadata);

impl TopAccountingMetadata {
    /// Creates a new [`struct@TopAccountingMetadata`]
    #[must_use]
    pub fn new(acc_len: usize) -> Self {
        Self {
            map: HashMap::default(),
            changed: false,
            max_accounting: vec![0; acc_len],
        }
    }
}

/// A minimizer scheduler using coverage accounting
#[derive(Debug)]
pub struct CoverageAccountingScheduler<'a, CS>
where
    CS: UsesState,
    CS::State: Debug,
{
    accounting_map: &'a [u32],
    skip_non_favored_prob: u64,
    inner: MinimizerScheduler<
        CS,
        LenTimeMulTestcaseScore<<CS as UsesState>::State>,
        MapIndexesMetadata,
    >,
}

impl<'a, CS> UsesState for CoverageAccountingScheduler<'a, CS>
where
    CS: UsesState,
    CS::State: Debug,
{
    type State = CS::State;
}

impl<'a, CS> Scheduler for CoverageAccountingScheduler<'a, CS>
where
    CS: Scheduler,
    CS::State: HasCorpus + HasMetadata + HasRand + Debug,
    <CS::State as UsesInput>::Input: HasLen,
{
<<<<<<< HEAD
    fn on_add(&self, state: &mut S, idx: CorpusID) -> Result<(), Error> {
=======
    fn on_add(&self, state: &mut Self::State, idx: usize) -> Result<(), Error> {
>>>>>>> 4e2e4eb5
        self.update_accounting_score(state, idx)?;
        self.inner.on_add(state, idx)
    }

    fn on_replace(
        &self,
<<<<<<< HEAD
        state: &mut S,
        idx: CorpusID,
        testcase: &Testcase<I>,
=======
        state: &mut Self::State,
        idx: usize,
        testcase: &Testcase<<Self::State as UsesInput>::Input>,
>>>>>>> 4e2e4eb5
    ) -> Result<(), Error> {
        self.inner.on_replace(state, idx, testcase)
    }

    fn on_remove(
        &self,
<<<<<<< HEAD
        state: &mut S,
        idx: CorpusID,
        testcase: &Option<Testcase<I>>,
=======
        state: &mut Self::State,
        idx: usize,
        testcase: &Option<Testcase<<Self::State as UsesInput>::Input>>,
>>>>>>> 4e2e4eb5
    ) -> Result<(), Error> {
        self.inner.on_remove(state, idx, testcase)
    }

<<<<<<< HEAD
    fn next(&self, state: &mut S) -> Result<CorpusID, Error> {
=======
    fn next(&self, state: &mut Self::State) -> Result<usize, Error> {
>>>>>>> 4e2e4eb5
        if state
            .metadata()
            .get::<TopAccountingMetadata>()
            .map_or(false, |x| x.changed)
        {
            self.accounting_cull(state)?;
        } else {
            self.inner.cull(state)?;
        }
        let mut id = self.inner.base().next(state)?;
        while {
            let has = !state
                .corpus()
                .get(id)?
                .borrow()
                .has_metadata::<IsFavoredMetadata>();
            has
        } && state.rand_mut().below(100) < self.skip_non_favored_prob
        {
            id = self.inner.base().next(state)?;
        }
        Ok(id)
    }
}

impl<'a, CS> CoverageAccountingScheduler<'a, CS>
where
    CS: Scheduler,
    CS::State: HasCorpus + HasMetadata + HasRand + Debug,
    <CS::State as UsesInput>::Input: HasLen,
{
    /// Update the `Corpus` score
    #[allow(clippy::unused_self)]
    #[allow(clippy::cast_possible_wrap)]
<<<<<<< HEAD
    pub fn update_accounting_score(&self, state: &mut S, idx: CorpusID) -> Result<(), Error> {
=======
    pub fn update_accounting_score(&self, state: &mut CS::State, idx: usize) -> Result<(), Error> {
>>>>>>> 4e2e4eb5
        let mut indexes = vec![];
        let mut new_favoreds = vec![];
        {
            for idx in 0..self.accounting_map.len() {
                if self.accounting_map[idx] == 0 {
                    continue;
                }
                indexes.push(idx);

                let mut equal_score = false;
                {
                    let top_acc = state.metadata().get::<TopAccountingMetadata>().unwrap();

                    if let Some(old_idx) = top_acc.map.get(&idx) {
                        if top_acc.max_accounting[idx] > self.accounting_map[idx] {
                            continue;
                        }

                        if top_acc.max_accounting[idx] >= self.accounting_map[idx] {
                            equal_score = true;
                        }

                        let mut old = state.corpus().get(*old_idx)?.borrow_mut();
                        let must_remove = {
                            let old_meta = old.metadata_mut().get_mut::<AccountingIndexesMetadata>().ok_or_else(|| {
                                Error::key_not_found(format!(
                                    "AccountingIndexesMetadata, needed by CoverageAccountingScheduler, not found in testcase #{old_idx}"
                                ))
                            })?;
                            *old_meta.refcnt_mut() -= 1;
                            old_meta.refcnt() <= 0
                        };

                        if must_remove {
                            drop(old.metadata_mut().remove::<AccountingIndexesMetadata>());
                        }
                    }
                }

                let top_acc = state
                    .metadata_mut()
                    .get_mut::<TopAccountingMetadata>()
                    .unwrap();

                // if its accounting is equal to others', it's not favored
                if equal_score {
                    top_acc.map.remove(&idx);
                } else if top_acc.max_accounting[idx] < self.accounting_map[idx] {
                    new_favoreds.push(idx);

                    top_acc.max_accounting[idx] = self.accounting_map[idx];
                }
            }
        }

        if new_favoreds.is_empty() {
            return Ok(());
        }

        state.corpus().get(idx)?.borrow_mut().metadata_mut().insert(
            AccountingIndexesMetadata::with_tcref(indexes, new_favoreds.len() as isize),
        );

        let top_acc = state
            .metadata_mut()
            .get_mut::<TopAccountingMetadata>()
            .unwrap();
        top_acc.changed = true;

        for elem in new_favoreds {
            top_acc.map.insert(elem, idx);
        }

        Ok(())
    }

    /// Cull the `Corpus`
    #[allow(clippy::unused_self)]
    pub fn accounting_cull(&self, state: &mut CS::State) -> Result<(), Error> {
        let Some(top_rated) = state.metadata().get::<TopAccountingMetadata>() else { return Ok(()) };

        for (_key, idx) in &top_rated.map {
            let mut entry = state.corpus().get(*idx)?.borrow_mut();
            if entry.fuzzed() {
                continue;
            }

            entry.add_metadata(IsFavoredMetadata {});
        }

        Ok(())
    }

    /// Creates a new [`CoverageAccountingScheduler`] that wraps a `base` [`Scheduler`]
    /// and has a default probability to skip non-faved [`Testcase`]s of [`DEFAULT_SKIP_NON_FAVORED_PROB`].
    pub fn new(state: &mut CS::State, base: CS, accounting_map: &'a [u32]) -> Self {
        match state.metadata().get::<TopAccountingMetadata>() {
            Some(meta) => {
                if meta.max_accounting.len() != accounting_map.len() {
                    state.add_metadata(TopAccountingMetadata::new(accounting_map.len()));
                }
            }
            None => {
                state.add_metadata(TopAccountingMetadata::new(accounting_map.len()));
            }
        }
        Self {
            accounting_map,
            inner: MinimizerScheduler::new(base),
            skip_non_favored_prob: DEFAULT_SKIP_NON_FAVORED_PROB,
        }
    }

    /// Creates a new [`CoverageAccountingScheduler`] that wraps a `base` [`Scheduler`]
    /// and has a non-default probability to skip non-faved [`Testcase`]s using (`skip_non_favored_prob`).
    pub fn with_skip_prob(
        state: &mut CS::State,
        base: CS,
        skip_non_favored_prob: u64,
        accounting_map: &'a [u32],
    ) -> Self {
        match state.metadata().get::<TopAccountingMetadata>() {
            Some(meta) => {
                if meta.max_accounting.len() != accounting_map.len() {
                    state.add_metadata(TopAccountingMetadata::new(accounting_map.len()));
                }
            }
            None => {
                state.add_metadata(TopAccountingMetadata::new(accounting_map.len()));
            }
        }
        Self {
            accounting_map,
            inner: MinimizerScheduler::with_skip_prob(base, skip_non_favored_prob),
            skip_non_favored_prob,
        }
    }
}<|MERGE_RESOLUTION|>--- conflicted
+++ resolved
@@ -125,50 +125,30 @@
     CS::State: HasCorpus + HasMetadata + HasRand + Debug,
     <CS::State as UsesInput>::Input: HasLen,
 {
-<<<<<<< HEAD
-    fn on_add(&self, state: &mut S, idx: CorpusID) -> Result<(), Error> {
-=======
-    fn on_add(&self, state: &mut Self::State, idx: usize) -> Result<(), Error> {
->>>>>>> 4e2e4eb5
+    fn on_add(&self, state: &mut Self::State, idx: CorpusID) -> Result<(), Error> {
         self.update_accounting_score(state, idx)?;
         self.inner.on_add(state, idx)
     }
 
     fn on_replace(
         &self,
-<<<<<<< HEAD
-        state: &mut S,
+        state: &mut Self::State,
         idx: CorpusID,
-        testcase: &Testcase<I>,
-=======
-        state: &mut Self::State,
-        idx: usize,
         testcase: &Testcase<<Self::State as UsesInput>::Input>,
->>>>>>> 4e2e4eb5
     ) -> Result<(), Error> {
         self.inner.on_replace(state, idx, testcase)
     }
 
     fn on_remove(
         &self,
-<<<<<<< HEAD
-        state: &mut S,
+        state: &mut Self::State,
         idx: CorpusID,
-        testcase: &Option<Testcase<I>>,
-=======
-        state: &mut Self::State,
-        idx: usize,
         testcase: &Option<Testcase<<Self::State as UsesInput>::Input>>,
->>>>>>> 4e2e4eb5
     ) -> Result<(), Error> {
         self.inner.on_remove(state, idx, testcase)
     }
 
-<<<<<<< HEAD
-    fn next(&self, state: &mut S) -> Result<CorpusID, Error> {
-=======
-    fn next(&self, state: &mut Self::State) -> Result<usize, Error> {
->>>>>>> 4e2e4eb5
+    fn next(&self, state: &mut Self::State) -> Result<CorpusID, Error> {
         if state
             .metadata()
             .get::<TopAccountingMetadata>()
@@ -203,11 +183,11 @@
     /// Update the `Corpus` score
     #[allow(clippy::unused_self)]
     #[allow(clippy::cast_possible_wrap)]
-<<<<<<< HEAD
-    pub fn update_accounting_score(&self, state: &mut S, idx: CorpusID) -> Result<(), Error> {
-=======
-    pub fn update_accounting_score(&self, state: &mut CS::State, idx: usize) -> Result<(), Error> {
->>>>>>> 4e2e4eb5
+    pub fn update_accounting_score(
+        &self,
+        state: &mut CS::State,
+        idx: CorpusID,
+    ) -> Result<(), Error> {
         let mut indexes = vec![];
         let mut new_favoreds = vec![];
         {
