--- conflicted
+++ resolved
@@ -9,13 +9,8 @@
 
 use crate::{
     bolts::rands::Rand,
-<<<<<<< HEAD
     corpus::{Corpus, CorpusID},
-    inputs::Input,
-=======
-    corpus::Corpus,
-    inputs::UsesInput,
->>>>>>> 4e2e4eb5
+    inputs::{Input, UsesInput},
     schedulers::{Scheduler, TestcaseScore},
     state::{HasCorpus, HasMetadata, HasRand, UsesState},
     Error,
@@ -104,11 +99,7 @@
     F: TestcaseScore<S>,
     S: HasCorpus + HasMetadata + HasRand,
 {
-<<<<<<< HEAD
-    fn on_add(&self, state: &mut S, idx: CorpusID) -> Result<(), Error> {
-=======
-    fn on_add(&self, state: &mut Self::State, idx: usize) -> Result<(), Error> {
->>>>>>> 4e2e4eb5
+    fn on_add(&self, state: &mut Self::State, idx: CorpusID) -> Result<(), Error> {
         if state.metadata().get::<ProbabilityMetadata>().is_none() {
             state.add_metadata(ProbabilityMetadata::new());
         }
@@ -117,11 +108,7 @@
 
     /// Gets the next entry
     #[allow(clippy::cast_precision_loss)]
-<<<<<<< HEAD
-    fn next(&self, state: &mut S) -> Result<CorpusID, Error> {
-=======
-    fn next(&self, state: &mut Self::State) -> Result<usize, Error> {
->>>>>>> 4e2e4eb5
+    fn next(&self, state: &mut Self::State) -> Result<CorpusID, Error> {
         if state.corpus().count() == 0 {
             Err(Error::empty(String::from("No entries in corpus")))
         } else {
