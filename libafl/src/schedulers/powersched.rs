--- conflicted
+++ resolved
@@ -9,13 +9,8 @@
 use serde::{Deserialize, Serialize};
 
 use crate::{
-<<<<<<< HEAD
     corpus::{Corpus, CorpusID, SchedulerTestcaseMetaData},
-    inputs::Input,
-=======
-    corpus::{Corpus, SchedulerTestcaseMetaData},
-    inputs::UsesInput,
->>>>>>> 4e2e4eb5
+    inputs::{Input, UsesInput},
     schedulers::Scheduler,
     state::{HasCorpus, HasMetadata, UsesState},
     Error,
@@ -171,11 +166,7 @@
     S: HasCorpus + HasMetadata,
 {
     /// Add an entry to the corpus and return its index
-<<<<<<< HEAD
-    fn on_add(&self, state: &mut S, idx: CorpusID) -> Result<(), Error> {
-=======
-    fn on_add(&self, state: &mut Self::State, idx: usize) -> Result<(), Error> {
->>>>>>> 4e2e4eb5
+    fn on_add(&self, state: &mut Self::State, idx: CorpusID) -> Result<(), Error> {
         if !state.has_metadata::<SchedulerMetadata>() {
             state.add_metadata::<SchedulerMetadata>(SchedulerMetadata::new(Some(self.strat)));
         }
@@ -206,52 +197,12 @@
         Ok(())
     }
 
-<<<<<<< HEAD
-    fn next(&self, state: &mut S) -> Result<CorpusID, Error> {
+    fn next(&self, state: &mut Self::State) -> Result<CorpusID, Error> {
         let first_id = state
             .corpus()
             .id_manager()
             .first_id()
             .ok_or_else(|| Error::empty(String::from("No entries in corpus")))?;
-=======
-    fn next(&self, state: &mut Self::State) -> Result<usize, Error> {
-        if state.corpus().count() == 0 {
-            Err(Error::empty(String::from("No entries in corpus")))
-        } else {
-            let id = match state.corpus().current() {
-                Some(cur) => {
-                    if *cur + 1 >= state.corpus().count() {
-                        let psmeta = state
-                            .metadata_mut()
-                            .get_mut::<SchedulerMetadata>()
-                            .ok_or_else(|| {
-                                Error::key_not_found("SchedulerMetadata not found".to_string())
-                            })?;
-                        psmeta.set_queue_cycles(psmeta.queue_cycles() + 1);
-                        0
-                    } else {
-                        *cur + 1
-                    }
-                }
-                None => 0,
-            };
-            *state.corpus_mut().current_mut() = Some(id);
-
-            // Update the handicap
-            let mut testcase = state.corpus().get(id)?.borrow_mut();
-            let tcmeta = testcase
-                .metadata_mut()
-                .get_mut::<SchedulerTestcaseMetaData>()
-                .ok_or_else(|| {
-                    Error::key_not_found("SchedulerTestcaseMetaData not found".to_string())
-                })?;
-
-            if tcmeta.handicap() >= 4 {
-                tcmeta.set_handicap(tcmeta.handicap() - 4);
-            } else if tcmeta.handicap() > 0 {
-                tcmeta.set_handicap(tcmeta.handicap() - 1);
-            }
->>>>>>> 4e2e4eb5
 
         let next_id = state
             .corpus()
