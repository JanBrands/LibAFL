//! Schedule the access to the Corpus.

pub mod queue;
pub use queue::QueueScheduler;

pub mod probabilistic_sampling;
pub use probabilistic_sampling::ProbabilitySamplingScheduler;

pub mod accounting;
pub use accounting::CoverageAccountingScheduler;

pub mod testcase_score;
pub use testcase_score::{LenTimeMulTestcaseScore, TestcaseScore};

pub mod minimizer;
pub use minimizer::{
    IndexesLenTimeMinimizerScheduler, LenTimeMinimizerScheduler, MinimizerScheduler,
};

pub mod weighted;
pub use weighted::{StdWeightedScheduler, WeightedScheduler};

pub mod powersched;
use alloc::borrow::ToOwned;

pub use powersched::PowerQueueScheduler;

use crate::{
    bolts::rands::Rand,
    corpus::{Corpus, Testcase},
    inputs::Input,
    state::{HasCorpus, HasRand},
    Error,
};

/// The scheduler define how the fuzzer requests a testcase from the corpus.
/// It has hooks to corpus add/replace/remove to allow complex scheduling algorithms to collect data.
<<<<<<< HEAD
pub trait Scheduler {
    type Input: Input;
    type State;

    /// Add an entry to the corpus and return its index
    fn on_add(&self, _state: &mut Self::State, _idx: usize) -> Result<(), Error> {
        Ok(())
    }

    /// Replaces the testcase at the given idx
    fn on_replace(
        &self,
        _state: &mut Self::State,
        _idx: usize,
        _testcase: &Testcase<Self::Input>,
    ) -> Result<(), Error> {
=======
pub trait Scheduler<I, S>
where
    I: Input,
{
    /// Added an entry to the corpus at the given index
    fn on_add(&self, _state: &mut S, _idx: usize) -> Result<(), Error> {
        Ok(())
    }

    /// Replaced the given testcase at the given idx
    fn on_replace(&self, _state: &mut S, _idx: usize, _prev: &Testcase<I>) -> Result<(), Error> {
>>>>>>> ebfe414a
        Ok(())
    }

    /// Removed the given entry from the corpus at the given index
    fn on_remove(
        &self,
        _state: &mut Self::State,
        _idx: usize,
        _testcase: &Option<Testcase<Self::Input>>,
    ) -> Result<(), Error> {
        Ok(())
    }

    /// Gets the next entry
    fn next(&self, state: &mut Self::State) -> Result<usize, Error>;
}

/// Feed the fuzzer simpply with a random testcase on request
#[derive(Debug, Clone)]
pub struct RandScheduler;

impl Scheduler for RandScheduler {
    /// Gets the next entry at random
    fn next(&self, state: &mut Self::State) -> Result<usize, Error> {
        if state.corpus().count() == 0 {
            Err(Error::empty("No entries in corpus".to_owned()))
        } else {
            let len = state.corpus().count();
            let id = state.rand_mut().below(len as u64) as usize;
            *state.corpus_mut().current_mut() = Some(id);
            Ok(id)
        }
    }
}

impl RandScheduler {
    /// Create a new [`RandScheduler`] that just schedules randomly.
    #[must_use]
    pub fn new() -> Self {
        Self
    }
}

impl Default for RandScheduler {
    fn default() -> Self {
        Self::new()
    }
}

/// A [`StdScheduler`] uses the default scheduler in `LibAFL` to schedule [`Testcase`]s.
/// The current `Std` is a [`RandScheduler`], although this may change in the future, if another [`Scheduler`] delivers better results.
pub type StdScheduler = RandScheduler;<|MERGE_RESOLUTION|>--- conflicted
+++ resolved
@@ -35,36 +35,22 @@
 
 /// The scheduler define how the fuzzer requests a testcase from the corpus.
 /// It has hooks to corpus add/replace/remove to allow complex scheduling algorithms to collect data.
-<<<<<<< HEAD
 pub trait Scheduler {
     type Input: Input;
     type State;
 
-    /// Add an entry to the corpus and return its index
+    /// Added an entry to the corpus at the given index
     fn on_add(&self, _state: &mut Self::State, _idx: usize) -> Result<(), Error> {
         Ok(())
     }
 
-    /// Replaces the testcase at the given idx
+    /// Replaced the given testcase at the given idx
     fn on_replace(
         &self,
         _state: &mut Self::State,
         _idx: usize,
-        _testcase: &Testcase<Self::Input>,
+        _prev: &Testcase<Self::Input>,
     ) -> Result<(), Error> {
-=======
-pub trait Scheduler<I, S>
-where
-    I: Input,
-{
-    /// Added an entry to the corpus at the given index
-    fn on_add(&self, _state: &mut S, _idx: usize) -> Result<(), Error> {
-        Ok(())
-    }
-
-    /// Replaced the given testcase at the given idx
-    fn on_replace(&self, _state: &mut S, _idx: usize, _prev: &Testcase<I>) -> Result<(), Error> {
->>>>>>> ebfe414a
         Ok(())
     }
 
@@ -82,7 +68,7 @@
     fn next(&self, state: &mut Self::State) -> Result<usize, Error>;
 }
 
-/// Feed the fuzzer simpply with a random testcase on request
+/// Feed the fuzzer simply with a random testcase on request
 #[derive(Debug, Clone)]
 pub struct RandScheduler;
 
