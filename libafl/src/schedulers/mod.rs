//! Schedule the access to the Corpus.

pub mod queue;
use core::marker::PhantomData;

pub use queue::QueueScheduler;

pub mod probabilistic_sampling;
pub use probabilistic_sampling::ProbabilitySamplingScheduler;

pub mod accounting;
pub use accounting::CoverageAccountingScheduler;

pub mod testcase_score;
pub use testcase_score::{LenTimeMulTestcaseScore, TestcaseScore};

pub mod minimizer;
pub use minimizer::{
    IndexesLenTimeMinimizerScheduler, LenTimeMinimizerScheduler, MinimizerScheduler,
};

pub mod weighted;
pub use weighted::{StdWeightedScheduler, WeightedScheduler};

pub mod powersched;
use alloc::borrow::ToOwned;

pub use powersched::PowerQueueScheduler;

pub mod tuneable;
pub use tuneable::*;

use crate::{
<<<<<<< HEAD
    corpus::{id_manager::random_corpus_entry, Corpus, CorpusID, Testcase},
    inputs::Input,
    state::{HasCorpus, HasRand},
=======
    bolts::rands::Rand,
    corpus::{Corpus, Testcase},
    inputs::UsesInput,
    state::{HasCorpus, HasRand, UsesState},
>>>>>>> 4e2e4eb5
    Error,
};

/// The scheduler define how the fuzzer requests a testcase from the corpus.
/// It has hooks to corpus add/replace/remove to allow complex scheduling algorithms to collect data.
<<<<<<< HEAD
pub trait Scheduler<I, S>
where
    I: Input,
{
    /// Add an entry to the corpus and return its index
    fn on_add(&self, _state: &mut S, _id: CorpusID) -> Result<(), Error> {
=======
pub trait Scheduler: UsesState {
    /// Added an entry to the corpus at the given index
    fn on_add(&self, _state: &mut Self::State, _idx: usize) -> Result<(), Error> {
>>>>>>> 4e2e4eb5
        Ok(())
    }

    /// Replaced the given testcase at the given idx
    fn on_replace(
        &self,
<<<<<<< HEAD
        _state: &mut S,
        _id: CorpusID,
        _testcase: &Testcase<I>,
=======
        _state: &mut Self::State,
        _idx: usize,
        _prev: &Testcase<<Self::State as UsesInput>::Input>,
>>>>>>> 4e2e4eb5
    ) -> Result<(), Error> {
        Ok(())
    }

    /// Removed the given entry from the corpus at the given index
    fn on_remove(
        &self,
<<<<<<< HEAD
        _state: &mut S,
        _id: CorpusID,
        _testcase: &Option<Testcase<I>>,
=======
        _state: &mut Self::State,
        _idx: usize,
        _testcase: &Option<Testcase<<Self::State as UsesInput>::Input>>,
>>>>>>> 4e2e4eb5
    ) -> Result<(), Error> {
        Ok(())
    }

    /// Gets the next entry
<<<<<<< HEAD
    fn next(&self, state: &mut S) -> Result<CorpusID, Error>;
=======
    fn next(&self, state: &mut Self::State) -> Result<usize, Error>;
>>>>>>> 4e2e4eb5
}

/// Feed the fuzzer simply with a random testcase on request
#[derive(Debug, Clone)]
pub struct RandScheduler<S> {
    phantom: PhantomData<S>,
}

impl<S> UsesState for RandScheduler<S>
where
    S: UsesInput,
{
    type State = S;
}

impl<S> Scheduler for RandScheduler<S>
where
    S: HasCorpus + HasRand,
{
    /// Gets the next entry at random
<<<<<<< HEAD
    fn next(&self, state: &mut S) -> Result<CorpusID, Error> {
        let (_, corpus_id) = random_corpus_entry(state)
            .ok_or_else(|| Error::empty("No entries in corpus".to_owned()))?;

        *state.corpus_mut().current_mut() = Some(corpus_id);
        Ok(corpus_id)
=======
    fn next(&self, state: &mut Self::State) -> Result<usize, Error> {
        if state.corpus().count() == 0 {
            Err(Error::empty("No entries in corpus".to_owned()))
        } else {
            let len = state.corpus().count();
            let id = state.rand_mut().below(len as u64) as usize;
            *state.corpus_mut().current_mut() = Some(id);
            Ok(id)
        }
>>>>>>> 4e2e4eb5
    }
}

impl<S> RandScheduler<S> {
    /// Create a new [`RandScheduler`] that just schedules randomly.
    #[must_use]
    pub fn new() -> Self {
        Self {
            phantom: PhantomData,
        }
    }
}

impl<S> Default for RandScheduler<S> {
    fn default() -> Self {
        Self::new()
    }
}

/// A [`StdScheduler`] uses the default scheduler in `LibAFL` to schedule [`Testcase`]s.
/// The current `Std` is a [`RandScheduler`], although this may change in the future, if another [`Scheduler`] delivers better results.
pub type StdScheduler<S> = RandScheduler<S>;<|MERGE_RESOLUTION|>--- conflicted
+++ resolved
@@ -31,48 +31,27 @@
 pub use tuneable::*;
 
 use crate::{
-<<<<<<< HEAD
+    bolts::rands::Rand,
     corpus::{id_manager::random_corpus_entry, Corpus, CorpusID, Testcase},
-    inputs::Input,
-    state::{HasCorpus, HasRand},
-=======
-    bolts::rands::Rand,
-    corpus::{Corpus, Testcase},
-    inputs::UsesInput,
+    inputs::{Input, UsesInput},
     state::{HasCorpus, HasRand, UsesState},
->>>>>>> 4e2e4eb5
     Error,
 };
 
 /// The scheduler define how the fuzzer requests a testcase from the corpus.
 /// It has hooks to corpus add/replace/remove to allow complex scheduling algorithms to collect data.
-<<<<<<< HEAD
-pub trait Scheduler<I, S>
-where
-    I: Input,
-{
+pub trait Scheduler: UsesState {
     /// Add an entry to the corpus and return its index
-    fn on_add(&self, _state: &mut S, _id: CorpusID) -> Result<(), Error> {
-=======
-pub trait Scheduler: UsesState {
-    /// Added an entry to the corpus at the given index
-    fn on_add(&self, _state: &mut Self::State, _idx: usize) -> Result<(), Error> {
->>>>>>> 4e2e4eb5
+    fn on_add(&self, _state: &mut Self::State, _idx: CorpusID) -> Result<(), Error> {
         Ok(())
     }
 
     /// Replaced the given testcase at the given idx
     fn on_replace(
         &self,
-<<<<<<< HEAD
-        _state: &mut S,
-        _id: CorpusID,
-        _testcase: &Testcase<I>,
-=======
         _state: &mut Self::State,
-        _idx: usize,
+        _idx: CorpusID,
         _prev: &Testcase<<Self::State as UsesInput>::Input>,
->>>>>>> 4e2e4eb5
     ) -> Result<(), Error> {
         Ok(())
     }
@@ -80,25 +59,15 @@
     /// Removed the given entry from the corpus at the given index
     fn on_remove(
         &self,
-<<<<<<< HEAD
-        _state: &mut S,
-        _id: CorpusID,
-        _testcase: &Option<Testcase<I>>,
-=======
         _state: &mut Self::State,
-        _idx: usize,
+        _idx: CorpusID,
         _testcase: &Option<Testcase<<Self::State as UsesInput>::Input>>,
->>>>>>> 4e2e4eb5
     ) -> Result<(), Error> {
         Ok(())
     }
 
     /// Gets the next entry
-<<<<<<< HEAD
-    fn next(&self, state: &mut S) -> Result<CorpusID, Error>;
-=======
-    fn next(&self, state: &mut Self::State) -> Result<usize, Error>;
->>>>>>> 4e2e4eb5
+    fn next(&self, state: &mut Self::State) -> Result<CorpusID, Error>;
 }
 
 /// Feed the fuzzer simply with a random testcase on request
@@ -119,24 +88,18 @@
     S: HasCorpus + HasRand,
 {
     /// Gets the next entry at random
-<<<<<<< HEAD
-    fn next(&self, state: &mut S) -> Result<CorpusID, Error> {
+    fn next(&self, state: &mut Self::State) -> Result<CorpusID, Error> {
         let (_, corpus_id) = random_corpus_entry(state)
             .ok_or_else(|| Error::empty("No entries in corpus".to_owned()))?;
 
         *state.corpus_mut().current_mut() = Some(corpus_id);
-        Ok(corpus_id)
-=======
-    fn next(&self, state: &mut Self::State) -> Result<usize, Error> {
+
         if state.corpus().count() == 0 {
             Err(Error::empty("No entries in corpus".to_owned()))
         } else {
             let len = state.corpus().count();
-            let id = state.rand_mut().below(len as u64) as usize;
-            *state.corpus_mut().current_mut() = Some(id);
-            Ok(id)
+            Ok(random_corpus_entry(state).map(|x| x.1).unwrap())
         }
->>>>>>> 4e2e4eb5
     }
 }
 
