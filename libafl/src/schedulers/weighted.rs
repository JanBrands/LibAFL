--- conflicted
+++ resolved
@@ -1,14 +1,6 @@
 //! The queue corpus scheduler with weighted queue item selection from aflpp (`https://github.com/AFLplusplus/AFLplusplus/blob/1d4f1e48797c064ee71441ba555b29fc3f467983/src/afl-fuzz-queue.c#L32`)
 //! This queue corpus scheduler needs calibration stage.
 
-<<<<<<< HEAD
-use alloc::{string::ToString, vec::Vec};
-
-use crate::{
-    bolts::rands::Rand,
-    corpus::{id_manager::random_corpus_entry, Corpus, CorpusID, SchedulerTestcaseMetaData},
-    inputs::Input,
-=======
 use alloc::{
     string::{String, ToString},
     vec::Vec,
@@ -19,9 +11,10 @@
 
 use crate::{
     bolts::rands::Rand,
-    corpus::{Corpus, SchedulerTestcaseMetaData, Testcase},
-    inputs::UsesInput,
->>>>>>> 4e2e4eb5
+    corpus::{
+        id_manager::random_corpus_entry, Corpus, CorpusID, SchedulerTestcaseMetaData, Testcase,
+    },
+    inputs::{Input, UsesInput},
     schedulers::{
         powersched::{PowerSchedule, SchedulerMetadata},
         testcase_score::{CorpusWeightTestcaseScore, TestcaseScore},
@@ -286,7 +279,7 @@
     fn on_replace(
         &self,
         state: &mut S,
-        idx: usize,
+        idx: CorpusID,
         _testcase: &Testcase<S::Input>,
     ) -> Result<(), Error> {
         // Recreate the alias table
@@ -296,7 +289,7 @@
     fn on_remove(
         &self,
         state: &mut S,
-        _idx: usize,
+        _idx: CorpusID,
         _testcase: &Option<Testcase<S::Input>>,
     ) -> Result<(), Error> {
         // Recreate the alias table
@@ -308,13 +301,9 @@
     fn next(&self, state: &mut S) -> Result<CorpusID, Error> {
         let (chosen_idx, _chosen_id) = random_corpus_entry(state)
             .ok_or_else(|| Error::empty("No entries in corpus".to_string()))?;
-
         let corpus_count = state.corpus().count();
-
         // Choose a random value between 0.000000000 and 1.000000000
         let probability = state.rand_mut().between(0, 1000000000) as f64 / 1000000000_f64;
-
-<<<<<<< HEAD
         let wsmeta = state
             .metadata_mut()
             .get_mut::<WeightedScheduleMetadata>()
@@ -343,47 +332,6 @@
                 .get_mut::<SchedulerMetadata>()
                 .ok_or_else(|| Error::key_not_found("SchedulerMetadata not found".to_string()))?;
             psmeta.set_queue_cycles(psmeta.queue_cycles() + 1);
-=======
-            if current_cycles >= corpus_counts {
-                wsmeta.set_runs_current_cycle(0);
-            } else {
-                wsmeta.set_runs_current_cycle(current_cycles + 1);
-            }
-
-            let idx = if probability < wsmeta.alias_probability()[s] {
-                s
-            } else {
-                wsmeta.alias_table()[s]
-            };
-
-            // Update depth
-            if current_cycles > corpus_counts {
-                let psmeta = state
-                    .metadata_mut()
-                    .get_mut::<SchedulerMetadata>()
-                    .ok_or_else(|| {
-                        Error::key_not_found("SchedulerMetadata not found".to_string())
-                    })?;
-                psmeta.set_queue_cycles(psmeta.queue_cycles() + 1);
-            }
-            *state.corpus_mut().current_mut() = Some(idx);
-
-            // Update the handicap
-            let mut testcase = state.corpus().get(idx)?.borrow_mut();
-            let tcmeta = testcase
-                .metadata_mut()
-                .get_mut::<SchedulerTestcaseMetaData>()
-                .ok_or_else(|| {
-                    Error::key_not_found("SchedulerTestcaseMetaData not found".to_string())
-                })?;
-
-            if tcmeta.handicap() >= 4 {
-                tcmeta.set_handicap(tcmeta.handicap() - 4);
-            } else if tcmeta.handicap() > 0 {
-                tcmeta.set_handicap(tcmeta.handicap() - 1);
-            }
-            Ok(idx)
->>>>>>> 4e2e4eb5
         }
         let id = state.corpus().ids()[idx];
         *state.corpus_mut().current_mut() = Some(id);
