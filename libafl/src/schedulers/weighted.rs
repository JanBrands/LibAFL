//! The queue corpus scheduler with weighted queue item selection from aflpp (`https://github.com/AFLplusplus/AFLplusplus/blob/1d4f1e48797c064ee71441ba555b29fc3f467983/src/afl-fuzz-queue.c#L32`)
//! This queue corpus scheduler needs calibration stage.

use alloc::{
    string::{String, ToString},
    vec::Vec,
};
use core::marker::PhantomData;

use serde::{Deserialize, Serialize};

use crate::{
    bolts::rands::Rand,
<<<<<<< HEAD
    corpus::{Corpus, SchedulerTestcaseMetaData},
=======
    corpus::{Corpus, SchedulerTestcaseMetaData, Testcase},
    inputs::Input,
>>>>>>> ebfe414a
    schedulers::{
        powersched::{PowerSchedule, SchedulerMetadata},
        testcase_score::{CorpusWeightTestcaseScore, TestcaseScore},
        Scheduler,
    },
    state::{HasCorpus, HasMetadata, HasRand},
    Error,
};

#[derive(Serialize, Deserialize, Clone, Debug)]

/// The Metadata for `WeightedScheduler`
pub struct WeightedScheduleMetadata {
    /// The fuzzer execution spent in the current cycles
    runs_in_current_cycle: usize,
    /// Alias table for weighted queue entry selection
    alias_table: Vec<usize>,
    /// Probability for which queue entry is selected
    alias_probability: Vec<f64>,
}

impl Default for WeightedScheduleMetadata {
    fn default() -> Self {
        Self::new()
    }
}

impl WeightedScheduleMetadata {
    /// Constructor for `WeightedScheduleMetadata`
    #[must_use]
    pub fn new() -> Self {
        Self {
            runs_in_current_cycle: 0,
            alias_table: vec![0],
            alias_probability: vec![0.0],
        }
    }

    /// The getter for `runs_in_current_cycle`
    #[must_use]
    pub fn runs_in_current_cycle(&self) -> usize {
        self.runs_in_current_cycle
    }

    /// The setter for `runs_in_current_cycle`
    pub fn set_runs_current_cycle(&mut self, cycles: usize) {
        self.runs_in_current_cycle = cycles;
    }

    /// The getter for `alias_table`
    #[must_use]
    pub fn alias_table(&self) -> &[usize] {
        &self.alias_table
    }

    /// The setter for `alias_table`
    pub fn set_alias_table(&mut self, table: Vec<usize>) {
        self.alias_table = table;
    }

    /// The getter for `alias_probability`
    #[must_use]
    pub fn alias_probability(&self) -> &[f64] {
        &self.alias_probability
    }

    /// The setter for `alias_probability`
    pub fn set_alias_probability(&mut self, probability: Vec<f64>) {
        self.alias_probability = probability;
    }
}

crate::impl_serdeany!(WeightedScheduleMetadata);

/// A corpus scheduler using power schedules with weighted queue item selection algo.
#[derive(Clone, Debug)]
pub struct WeightedScheduler<F> {
    strat: Option<PowerSchedule>,
    phantom: PhantomData<F>,
}

impl<F> Default for WeightedScheduler<F>
where
    F: TestcaseScore,
{
    fn default() -> Self {
        Self::new()
    }
}

impl<F> WeightedScheduler<F>
where
    F: TestcaseScore,
{
    /// Create a new [`WeightedScheduler`] without any scheduling strategy
    #[must_use]
    pub fn new() -> Self {
        Self {
            strat: None,
            phantom: PhantomData,
        }
    }

    /// Create a new [`WeightedScheduler`]
    #[must_use]
    pub fn with_schedule(strat: PowerSchedule) -> Self {
        Self {
            strat: Some(strat),
            phantom: PhantomData,
        }
    }

    /// Create a new alias table when the fuzzer finds a new corpus entry
    #[allow(
        clippy::unused_self,
        clippy::similar_names,
        clippy::cast_precision_loss,
        clippy::cast_lossless
    )]
    pub fn create_alias_table(&self, state: &mut <Self as Scheduler>::State) -> Result<(), Error> {
        let n = state.corpus().count();

        let mut alias_table: Vec<usize> = vec![0; n];
        let mut alias_probability: Vec<f64> = vec![0.0; n];
        let mut weights: Vec<f64> = vec![0.0; n];

        let mut p_arr: Vec<f64> = vec![0.0; n];
        let mut s_arr: Vec<usize> = vec![0; n];
        let mut l_arr: Vec<usize> = vec![0; n];

        let mut sum: f64 = 0.0;

        for (i, item) in weights.iter_mut().enumerate().take(n) {
            let mut testcase = state.corpus().get(i)?.borrow_mut();
            let weight = F::compute(&mut *testcase, state)?;
            *item = weight;
            sum += weight;
        }

        for i in 0..n {
            p_arr[i] = weights[i] * (n as f64) / sum;
        }

        // # of items in queue S
        let mut n_s = 0;

        // # of items in queue L
        let mut n_l = 0;
        // Divide P into two queues, S and L
        for s in (0..n).rev() {
            if p_arr[s] < 1.0 {
                s_arr[n_s] = s;
                n_s += 1;
            } else {
                l_arr[n_l] = s;
                n_l += 1;
            }
        }

        while n_s > 0 && n_l > 0 {
            n_s -= 1;
            n_l -= 1;
            let a = s_arr[n_s];
            let g = l_arr[n_l];

            alias_probability[a] = p_arr[a];
            alias_table[a] = g;
            p_arr[g] = p_arr[g] + p_arr[a] - 1.0;

            if p_arr[g] < 1.0 {
                s_arr[n_s] = g;
                n_s += 1;
            } else {
                l_arr[n_l] = g;
                n_l += 1;
            }
        }

        while n_l > 0 {
            n_l -= 1;
            alias_probability[l_arr[n_l]] = 1.0;
        }

        while n_s > 0 {
            n_s -= 1;
            alias_probability[s_arr[n_s]] = 1.0;
        }

        let wsmeta = state
            .metadata_mut()
            .get_mut::<WeightedScheduleMetadata>()
            .ok_or_else(|| {
                Error::key_not_found("WeigthedScheduleMetadata not found".to_string())
            })?;

        // Update metadata
        wsmeta.set_alias_probability(alias_probability);
        wsmeta.set_alias_table(alias_table);
        Ok(())
    }
}

impl<F> Scheduler for WeightedScheduler<F>
where
    F: TestcaseScore,
{
    /// Add an entry to the corpus and return its index
    fn on_add(&self, state: &mut Self::State, idx: usize) -> Result<(), Error> {
        if !state.has_metadata::<SchedulerMetadata>() {
            state.add_metadata(SchedulerMetadata::new(self.strat));
        }

        if !state.has_metadata::<WeightedScheduleMetadata>() {
            state.add_metadata(WeightedScheduleMetadata::new());
        }

        let current_idx = *state.corpus().current();

        let mut depth = match current_idx {
            Some(parent_idx) => state
                .corpus()
                .get(parent_idx)?
                .borrow_mut()
                .metadata_mut()
                .get_mut::<SchedulerTestcaseMetaData>()
                .ok_or_else(|| {
                    Error::key_not_found("SchedulerTestcaseMetaData not found".to_string())
                })?
                .depth(),
            None => 0,
        };

        // Attach a `SchedulerTestcaseMetaData` to the queue entry.
        depth += 1;
        state
            .corpus()
            .get(idx)?
            .borrow_mut()
            .add_metadata(SchedulerTestcaseMetaData::new(depth));

        // Recreate the alias table
        self.create_alias_table(state)?;
        Ok(())
    }

    fn on_replace(&self, state: &mut S, idx: usize, _testcase: &Testcase<I>) -> Result<(), Error> {
        // Recreate the alias table
        self.on_add(state, idx)
    }

    fn on_remove(
        &self,
        state: &mut S,
        _idx: usize,
        _testcase: &Option<Testcase<I>>,
    ) -> Result<(), Error> {
        // Recreate the alias table
        self.create_alias_table(state)?;
        Ok(())
    }

    #[allow(clippy::similar_names, clippy::cast_precision_loss)]
    fn next(&self, state: &mut <Self as Scheduler>::State) -> Result<usize, Error> {
        if state.corpus().count() == 0 {
            Err(Error::empty(String::from("No entries in corpus")))
        } else {
            let corpus_counts = state.corpus().count();
            let s = state.rand_mut().below(corpus_counts as u64) as usize;
            // Choose a random value between 0.000000000 and 1.000000000
            let probability = state.rand_mut().between(0, 1000000000) as f64 / 1000000000_f64;

            let wsmeta = state
                .metadata_mut()
                .get_mut::<WeightedScheduleMetadata>()
                .ok_or_else(|| {
                    Error::key_not_found("WeigthedScheduleMetadata not found".to_string())
                })?;

            let current_cycles = wsmeta.runs_in_current_cycle();

            if current_cycles >= corpus_counts {
                wsmeta.set_runs_current_cycle(0);
            } else {
                wsmeta.set_runs_current_cycle(current_cycles + 1);
            }

            let idx = if probability < wsmeta.alias_probability()[s] {
                s
            } else {
                wsmeta.alias_table()[s]
            };

            // Update depth
            if current_cycles > corpus_counts {
                let psmeta = state
                    .metadata_mut()
                    .get_mut::<SchedulerMetadata>()
                    .ok_or_else(|| {
                        Error::key_not_found("SchedulerMetadata not found".to_string())
                    })?;
                psmeta.set_queue_cycles(psmeta.queue_cycles() + 1);
            }
            *state.corpus_mut().current_mut() = Some(idx);

            // Update the handicap
            let mut testcase = state.corpus().get(idx)?.borrow_mut();
            let tcmeta = testcase
                .metadata_mut()
                .get_mut::<SchedulerTestcaseMetaData>()
                .ok_or_else(|| {
                    Error::key_not_found("SchedulerTestcaseMetaData not found".to_string())
                })?;

            if tcmeta.handicap() >= 4 {
                tcmeta.set_handicap(tcmeta.handicap() - 4);
            } else if tcmeta.handicap() > 0 {
                tcmeta.set_handicap(tcmeta.handicap() - 1);
            }
            Ok(idx)
        }
    }
}

/// The standard corpus weight, same as aflpp
pub type StdWeightedScheduler = WeightedScheduler<CorpusWeightTestcaseScore>;<|MERGE_RESOLUTION|>--- conflicted
+++ resolved
@@ -11,12 +11,7 @@
 
 use crate::{
     bolts::rands::Rand,
-<<<<<<< HEAD
-    corpus::{Corpus, SchedulerTestcaseMetaData},
-=======
     corpus::{Corpus, SchedulerTestcaseMetaData, Testcase},
-    inputs::Input,
->>>>>>> ebfe414a
     schedulers::{
         powersched::{PowerSchedule, SchedulerMetadata},
         testcase_score::{CorpusWeightTestcaseScore, TestcaseScore},
@@ -262,16 +257,21 @@
         Ok(())
     }
 
-    fn on_replace(&self, state: &mut S, idx: usize, _testcase: &Testcase<I>) -> Result<(), Error> {
+    fn on_replace(
+        &self,
+        state: &mut Self::State,
+        idx: usize,
+        _testcase: &Testcase<Self::Input>,
+    ) -> Result<(), Error> {
         // Recreate the alias table
         self.on_add(state, idx)
     }
 
     fn on_remove(
         &self,
-        state: &mut S,
+        state: &mut Self::State,
         _idx: usize,
-        _testcase: &Option<Testcase<I>>,
+        _testcase: &Option<Testcase<Self::Input>>,
     ) -> Result<(), Error> {
         // Recreate the alias table
         self.create_alias_table(state)?;
