--- conflicted
+++ resolved
@@ -7,7 +7,7 @@
 #[cfg(feature = "adaptive_serialization")]
 use libafl_bolts::current_time;
 use libafl_bolts::{
-    llmp::{LlmpReceiver, LlmpSender, Tag},
+    llmp::{LlmpReceiver, LlmpSender, PersistentLlmpP2P, Tag},
     shmem::ShMemProvider,
     ClientId,
 };
@@ -15,14 +15,6 @@
 
 use super::{CustomBufEventResult, HasCustomBufHandlers, ProgressReporter};
 use crate::{
-<<<<<<< HEAD
-    bolts::{
-        llmp::{LlmpReceiver, LlmpSender, PersistentLlmpP2P, Tag},
-        shmem::ShMemProvider,
-        ClientId,
-    },
-=======
->>>>>>> febb154e
     events::{
         llmp::EventStatsCollector, Event, EventConfig, EventFirer, EventManager, EventManagerId,
         EventProcessor, EventRestarter, HasEventManagerId, LogSeverity,
